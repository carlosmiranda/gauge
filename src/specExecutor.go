package main

import (
	"code.google.com/p/goprotobuf/proto"
	"fmt"
	"net"
)

type specExecutor struct {
	specification  *specification
	dataTableIndex int
	connection     net.Conn
}

type specExecutionStatus struct {
	specification *specification
	// Key will be the datatable index
	// if no datatable, 0th key points to the execution status
	scenariosExecutionStatuses map[int][]*scenarioExecutionStatus
	hooksExecutionStatuses     []*ExecutionStatus
}

type stepValidationError struct {
	step    *step
	message string
}

func (e *stepValidationError) Error() string {
	return e.message
}

func (status *specExecutionStatus) isFailed() bool {
	if status.hooksExecutionStatuses != nil {
		for _, s := range status.hooksExecutionStatuses {
			if !s.GetPassed() {
				return true
			}
		}
	}

	for _, v := range status.scenariosExecutionStatuses {
		for _, scenario := range v {
			if scenario.isFailed() {
				return true
			}
		}
	}

	return false
}

func (e *specExecutor) executeBeforeSpecHook() *ExecutionStatus {
	message := &Message{MessageType: Message_SpecExecutionStarting.Enum(),
		SpecExecutionStartingRequest: &SpecExecutionStartingRequest{SpecName: proto.String(e.specification.heading.value),
			SpecFile: proto.String(e.specification.fileName)}}

	return executeAndGetStatus(e.connection, message)
}

func (e *specExecutor) executeAfterSpecHook() *ExecutionStatus {
	message := &Message{MessageType: Message_SpecExecutionEnding.Enum(),
		SpecExecutionEndingRequest: &SpecExecutionEndingRequest{SpecName: proto.String(e.specification.heading.value),
			SpecFile: proto.String(e.specification.fileName)}}

	return executeAndGetStatus(e.connection, message)
}

func (executor *specExecutor) execute() *specExecutionStatus {
	specExecutionStatus := &specExecutionStatus{specification: executor.specification, scenariosExecutionStatuses: make(map[int][]*scenarioExecutionStatus)}

	beforeSpecHookStatus := executor.executeBeforeSpecHook()
	if beforeSpecHookStatus.GetPassed() {
		dataTableRowCount := executor.specification.dataTable.getRowCount()
		if dataTableRowCount == 0 {
			scenariosExecutionStatuses := executor.executeScenarios()
			specExecutionStatus.scenariosExecutionStatuses[0] = scenariosExecutionStatuses
		} else {
			for executor.dataTableIndex = 0; executor.dataTableIndex < dataTableRowCount; executor.dataTableIndex++ {
				scenariosExecutionStatuses := executor.executeScenarios()
				specExecutionStatus.scenariosExecutionStatuses[executor.dataTableIndex] = scenariosExecutionStatuses
			}
		}
	}

	afterSpecHookStatus := executor.executeAfterSpecHook()
	specExecutionStatus.hooksExecutionStatuses = append(specExecutionStatus.hooksExecutionStatuses, beforeSpecHookStatus, afterSpecHookStatus)

	return specExecutionStatus
}

type scenarioExecutionStatus struct {
	scenario               *scenario
	stepExecutionStatuses  []*stepExecutionStatus
	hooksExecutionStatuses []*ExecutionStatus
}

func (status *scenarioExecutionStatus) isFailed() bool {
	if status.hooksExecutionStatuses != nil {
		for _, hook := range status.hooksExecutionStatuses {
			if !hook.GetPassed() {
				return true
			}
		}
	}

	for _, step := range status.stepExecutionStatuses {
		if !step.passed {
			return true
		}
	}

	return false
}

func (executor *specExecutor) validateSpecification() []*stepValidationError {
	var validationErrors []*stepValidationError
	contextSteps := executor.specification.contexts
	for _, step := range contextSteps {
		err := executor.validateStep(step)
		if err != nil {
			validationErrors = append(validationErrors, err)
		}
	}

	for _, scenario := range executor.specification.scenarios {
		for _, step := range scenario.steps {
			err := executor.validateStep(step)
			if err != nil {
				validationErrors = append(validationErrors, err)
			}
		}
	}

	return validationErrors
}

func (executor *specExecutor) validateStep(step *step) *stepValidationError {
	message := &Message{MessageType: Message_StepValidateRequest.Enum(),
		StepValidateRequest: &StepValidateRequest{StepText: proto.String(step.value)}}
	response, err := getResponse(executor.connection, message)
	if err != nil {
		return &stepValidationError{step: step, message: err.Error()}
	}

	if response.GetMessageType() == Message_StepValidateResponse {
		validateResponse := response.GetStepValidateResponse()
		if !validateResponse.GetIsValid() {
			return &stepValidationError{step: step, message: ""}
		}
	} else {
		panic("Expected a validate step response")
	}

	return nil
}

func (executor *specExecutor) executeBeforeScenarioHook() *ExecutionStatus {
	message := &Message{MessageType: Message_ScenarioExecutionStarting.Enum(),
		ScenarioExecutionStartingRequest: &ScenarioExecutionStartingRequest{}}
	return executeAndGetStatus(executor.connection, message)
}

func (executor *specExecutor) executeAfterScenarioHook() *ExecutionStatus {
	message := &Message{MessageType: Message_ScenarioExecutionEnding.Enum(),
		ScenarioExecutionEndingRequest: &ScenarioExecutionEndingRequest{}}
	return executeAndGetStatus(executor.connection, message)
}

func (executor *specExecutor) executeScenarios() []*scenarioExecutionStatus {
	var scenarioExecutionStatuses []*scenarioExecutionStatus
	argLookup := new(argLookup).fromDataTableRow(&executor.specification.dataTable, executor.dataTableIndex)
	for _, scenario := range executor.specification.scenarios {
		status := executor.executeScenario(scenario, argLookup)
		scenarioExecutionStatuses = append(scenarioExecutionStatuses, status)
	}
	return scenarioExecutionStatuses
}

func (executor *specExecutor) executeScenario(scenario *scenario, argLookup *argLookup) *scenarioExecutionStatus {
	scenarioExecutionStatus := &scenarioExecutionStatus{scenario: scenario}
	beforeHookExecutionStatus := executor.executeBeforeScenarioHook()
	if beforeHookExecutionStatus.GetPassed() {
		contextStepsExecutionStatuses := executor.executeSteps(executor.specification.contexts, argLookup)
		scenarioExecutionStatus.stepExecutionStatuses = append(scenarioExecutionStatus.stepExecutionStatuses, contextStepsExecutionStatuses...)
		contextFailed := false
		for _, s := range contextStepsExecutionStatuses {
			if !s.passed {
				contextFailed = true
				break
			}
		}

		if !contextFailed {
			stepExecutionStatuses := executor.executeSteps(scenario.steps, argLookup)
			scenarioExecutionStatus.stepExecutionStatuses = append(scenarioExecutionStatus.stepExecutionStatuses, stepExecutionStatuses...)
		}
	}

	afterHookExecutionStatus := executor.executeAfterScenarioHook()
	scenarioExecutionStatus.hooksExecutionStatuses = append(scenarioExecutionStatus.hooksExecutionStatuses, afterHookExecutionStatus)
	return scenarioExecutionStatus
}

type stepExecutionStatus struct {
	step                  *step
	resolvedArgs          []*Argument
	executionStatus       []*ExecutionStatus
	passed                bool
	isConcept             bool
	stepExecutionStatuses []*stepExecutionStatus
}

func (s *stepExecutionStatus) addExecutionStatus(executionStatus *ExecutionStatus) {
	if !executionStatus.GetPassed() {
		s.passed = false
	}
	s.executionStatus = append(s.executionStatus, executionStatus)
}

func (executor *specExecutor) executeSteps(steps []*step, argLookup *argLookup) []*stepExecutionStatus {
	var status *stepExecutionStatus
	var statuses []*stepExecutionStatus
	for _, step := range steps {
		if step.isConcept {
			status = executor.executeConcept(step, argLookup)
		} else {
			if validationErr := executor.validateStep(step); validationErr != nil {
				//TODO: this will be moved from here when bug #15 is fixed
				return nil
			}
			status = executor.executeStep(step, argLookup)
		}
		statuses = append(statuses, status)
		// TODO: handle recoverable error when verification API is done
		if !status.passed {
			break
		}
	}
	return statuses
}
func (executor *specExecutor) executeConcept(concept *step, dataTableLookup *argLookup) *stepExecutionStatus {
	conceptExecutionStatus := &stepExecutionStatus{passed: true, isConcept: true}
	conceptLookup := concept.lookup.getCopy()
	executor.populateConceptDynamicParams(conceptLookup, dataTableLookup)
	conceptExecutionStatus.stepExecutionStatuses = executor.executeSteps(concept.conceptSteps, conceptLookup)
	for _, status := range conceptExecutionStatus.stepExecutionStatuses {
		if !status.passed {
			conceptExecutionStatus.passed = false
			break
		}
	}
	return conceptExecutionStatus

}
func (executor *specExecutor) executeStep(step *step, argLookup *argLookup) *stepExecutionStatus {
	stepExecStatus := &stepExecutionStatus{passed: true}
	printStatus := func(execStatus *ExecutionStatus) {
		fmt.Printf("\x1b[31;1m%s\n\x1b[0m", execStatus.GetErrorMessage())
		fmt.Printf("\x1b[31;1m%s\n\x1b[0m", execStatus.GetStackTrace())
	}

	message := &Message{MessageType: Message_StepExecutionStarting.Enum(),
		StepExecutionStartingRequest: &StepExecutionStartingRequest{}}
	var status *ExecutionStatus
	status = executeAndGetStatus(executor.connection, message)
	if status.GetPassed() {
		stepRequest := executor.createStepRequest(step, argLookup)
		message = &Message{MessageType: Message_ExecuteStep.Enum(),
			ExecuteStepRequest: stepRequest}
		status = executeAndGetStatus(executor.connection, message)
		if !status.GetPassed() {
			printStatus(status)
			stepExecStatus.addExecutionStatus(status)
		}
	} else {
		printStatus(status)
		stepExecStatus.addExecutionStatus(status)
	}

	message = &Message{MessageType: Message_StepExecutionEnding.Enum(),
		StepExecutionEndingRequest: &StepExecutionEndingRequest{}}
	status = executeAndGetStatus(executor.connection, message)
	if !status.GetPassed() {
		printStatus(status)
		stepExecStatus.executionStatus = append(stepExecStatus.executionStatus, status)
	}

	if stepExecStatus.passed {
		fmt.Printf("=> \x1b[32;1m%s\n\x1b[0m", step.lineText)
	} else {
		fmt.Printf("\x1b[31;1m%s\n\x1b[0m", step.lineText)
	}

	return stepExecStatus
}

<<<<<<< HEAD
func (executor *specExecutor) validateStep(step *step) error {
	message := &Message{MessageType: Message_StepValidateRequest.Enum(),
		StepValidateRequest: &StepValidateRequest{StepText: proto.String(step.value)}}
	response, err := getResponse(executor.connection, message)
	if err != nil {
		return err
	}

	if response.GetMessageType() == Message_StepValidateResponse {
		validateResponse := response.GetStepValidateResponse()
		if !validateResponse.GetIsValid() {
			return errors.New(fmt.Sprintf("step (%s) is not implemented", step.lineText))
		}
		return nil
	} else {
		panic("Expected a validate step response")
	}
}

func (executor *specExecutor) createStepRequest(step *step, argLookup *argLookup) *ExecuteStepRequest {
=======
func (executor *specExecutor) createStepRequest(step *step) *ExecuteStepRequest {
>>>>>>> 1ffb77bb
	stepRequest := &ExecuteStepRequest{StepText: proto.String(step.value)}
	stepRequest.Args = executor.createStepArgs(step.args, step.inlineTable, argLookup)
	return stepRequest
}

func (executor *specExecutor) createStepArgs(args []*stepArg, inlineTable table, argLookup *argLookup) []*Argument {
	arguments := make([]*Argument, 0)
	for _, arg := range args {
		argument := new(Argument)
		if arg.argType == static || arg.argType == specialString {
			argument.Type = proto.String("string")
			argument.Value = proto.String(arg.value)
		} else if arg.argType == dynamic {
			resolvedArg := argLookup.getArg(arg.value)
			//In case a special table used in a concept, you will get a dynamic table value which has to be resolved from the concept lookup
			if resolvedArg.table.isInitialized() {
				argument.Type = proto.String("table")
				argument.Table = executor.createStepTable(&resolvedArg.table)
			} else {
				argument.Type = proto.String("string")
				argument.Value = proto.String(resolvedArg.value)
			}
		} else {
			argument.Type = proto.String("table")
			argument.Table = executor.createStepTable(&arg.table)
		}
		arguments = append(arguments, argument)
	}

	if inlineTable.isInitialized() {
		inlineTableArg := executor.createStepTable(&inlineTable)
		arguments = append(arguments, &Argument{Type: proto.String("table"), Table: inlineTableArg})
	}
	return arguments
}

func (executor *specExecutor) getCurrentDataTableValueFor(columnName string) string {
	return executor.specification.dataTable.get(columnName)[executor.dataTableIndex]
}

func (executor *specExecutor) createStepTable(table *table) *ProtoTable {
	protoTable := new(ProtoTable)
	tableRows := make([]*TableRow, 0)
	tableRows = append(tableRows, &TableRow{Cells: table.headers})
	for i := 0; i < len(table.columns[0]); i++ {
		row := make([]string, 0)
		for _, header := range table.headers {
			row = append(row, table.get(header)[i])
		}
		tableRows = append(tableRows, &TableRow{Cells: row})
	}
	protoTable.Rows = tableRows
	return protoTable
}

func executeAndGetStatus(connection net.Conn, message *Message) *ExecutionStatus {
	response, err := getResponse(connection, message)
	if err != nil {
		return &ExecutionStatus{Passed: proto.Bool(false), ErrorMessage: proto.String(err.Error())}
	}

	if response.GetMessageType() == Message_ExecutionStatusResponse {
		status := response.GetExecutionStatusResponse().GetExecutionStatus()
		if status == nil {
			panic("ExecutionStatus should not be nil")
		}
		return status
	} else {
		panic("Expected ExecutionStatusResponse")
	}
}

func (executor *specExecutor) populateConceptDynamicParams(conceptLookup *argLookup, dataTableLookup *argLookup) {
	for key, _ := range conceptLookup.paramIndexMap {
		conceptLookupArg := conceptLookup.getArg(key)
		if conceptLookupArg.argType == dynamic {
			resolvedArg := dataTableLookup.getArg(conceptLookupArg.value)
			conceptLookup.addArgValue(key, resolvedArg)
		}
	}
}<|MERGE_RESOLUTION|>--- conflicted
+++ resolved
@@ -113,24 +113,40 @@
 }
 
 func (executor *specExecutor) validateSpecification() []*stepValidationError {
-	var validationErrors []*stepValidationError
+	validationErrors := make([]*stepValidationError, 0)
+
 	contextSteps := executor.specification.contexts
-	for _, step := range contextSteps {
-		err := executor.validateStep(step)
-		if err != nil {
-			validationErrors = append(validationErrors, err)
-		}
-	}
+	validationErrors = append(validationErrors, executor.validateSteps(contextSteps)...)
 
 	for _, scenario := range executor.specification.scenarios {
-		for _, step := range scenario.steps {
+		validationErrors = append(validationErrors, executor.validateSteps(scenario.steps)...)
+	}
+	return validationErrors
+}
+
+func (executor *specExecutor) validateSteps(steps []*step) ([]*stepValidationError) {
+	validationErrors := make([]*stepValidationError, 0)
+	for _, step := range steps {
+		if step.isConcept {
+			errors := executor.validateConcept(step)
+			validationErrors = append(validationErrors, errors...)
+		} else {
 			err := executor.validateStep(step)
 			if err != nil {
 				validationErrors = append(validationErrors, err)
 			}
 		}
 	}
-
+	return validationErrors
+}
+
+func (executor *specExecutor) validateConcept(concept *step) ([]*stepValidationError) {
+	validationErrors := make([]*stepValidationError, 0)
+	for _, conceptStep := range concept.conceptSteps {
+		if err := executor.validateStep(conceptStep); err != nil {
+			validationErrors = append(validationErrors, err)
+		}
+	}
 	return validationErrors
 }
 
@@ -224,10 +240,6 @@
 		if step.isConcept {
 			status = executor.executeConcept(step, argLookup)
 		} else {
-			if validationErr := executor.validateStep(step); validationErr != nil {
-				//TODO: this will be moved from here when bug #15 is fixed
-				return nil
-			}
 			status = executor.executeStep(step, argLookup)
 		}
 		statuses = append(statuses, status)
@@ -294,30 +306,7 @@
 	return stepExecStatus
 }
 
-<<<<<<< HEAD
-func (executor *specExecutor) validateStep(step *step) error {
-	message := &Message{MessageType: Message_StepValidateRequest.Enum(),
-		StepValidateRequest: &StepValidateRequest{StepText: proto.String(step.value)}}
-	response, err := getResponse(executor.connection, message)
-	if err != nil {
-		return err
-	}
-
-	if response.GetMessageType() == Message_StepValidateResponse {
-		validateResponse := response.GetStepValidateResponse()
-		if !validateResponse.GetIsValid() {
-			return errors.New(fmt.Sprintf("step (%s) is not implemented", step.lineText))
-		}
-		return nil
-	} else {
-		panic("Expected a validate step response")
-	}
-}
-
 func (executor *specExecutor) createStepRequest(step *step, argLookup *argLookup) *ExecuteStepRequest {
-=======
-func (executor *specExecutor) createStepRequest(step *step) *ExecuteStepRequest {
->>>>>>> 1ffb77bb
 	stepRequest := &ExecuteStepRequest{StepText: proto.String(step.value)}
 	stepRequest.Args = executor.createStepArgs(step.args, step.inlineTable, argLookup)
 	return stepRequest
