--- conflicted
+++ resolved
@@ -21,6 +21,7 @@
 const (
 	specsDirName      = "specs"
 	skelFileName      = "hello_world.spec"
+	envDirName        = "env"
 	envDefaultDirName = "default"
 )
 
@@ -57,15 +58,9 @@
 }
 
 func getProjectManifest() *manifest {
-<<<<<<< HEAD
-	projectRoot,err := common.GetProjectRoot()
-	if err != nil {
-		fmt.Printf("Failed to locate the project root : %s\n",err.Error())
-=======
 	projectRoot, err := common.GetProjectRoot()
 	if err != nil {
 		fmt.Printf("Failed to read manifest: %s \n", err.Error())
->>>>>>> 9fce2d60
 		os.Exit(1)
 	}
 	contents := common.ReadFileContents(path.Join(projectRoot, common.ManifestFile))
@@ -223,14 +218,6 @@
 
 // Loads all the properties files available in the specified env directory
 func loadEnvironment(env string) error {
-<<<<<<< HEAD
-	projectRoot,err := common.GetProjectRoot()
-	if err != nil {
-		fmt.Printf("Failed to locate the project root : %s\n",err.Error())
-		os.Exit(1)
-	}
-	dirToRead := path.Join(projectRoot, common.EnvDirectoryName, env)
-=======
 	envDir, err := common.GetDirInProject(common.EnvDirectoryName)
 	if err != nil {
 		fmt.Printf("Failed to Load environment: %s\n", err.Error())
@@ -238,7 +225,6 @@
 	}
 
 	dirToRead := path.Join(envDir, env)
->>>>>>> 9fce2d60
 	if !common.DirExists(dirToRead) {
 		return errors.New(fmt.Sprintf("%s is an invalid environment", env))
 	}
