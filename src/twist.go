// This file is part of twist
package main

import (
	"encoding/json"
	"errors"
	"flag"
	"fmt"
	"github.com/dmotylev/goproperties"
	"github.com/twist2/common"
	"io"
	"io/ioutil"
	"log"
	"net/http"
	"os"
	"path"
	"path/filepath"
	"strings"
)

const (
	specsDirName      = "specs"
	skelFileName      = "hello_world.spec"
	envDefaultDirName = "default"
)

var availableSteps []*step
var acceptedExtensions = make(map[string]bool)

func init() {
	acceptedExtensions[".spec"] = true
	acceptedExtensions[".md"] = true
}

type manifest struct {
	Language string
}

// All the environment variables loaded from the
// current environments JSON files will live here
type environmentVariables struct {
	Variables map[string]string
}

func getProjectManifest() *manifest {
	projectRoot, err := common.GetProjectRoot()
	if err != nil {
		fmt.Printf("Failed to read manifest: %s \n", err.Error())
		os.Exit(1)
	}
	contents := common.ReadFileContents(path.Join(projectRoot, common.ManifestFile))
	dec := json.NewDecoder(strings.NewReader(contents))

	var m manifest
	for {
		if err := dec.Decode(&m); err == io.EOF {
			break
		} else if err != nil {
			fmt.Printf("Failed to read manifest. %s\n", err.Error())
			// common.PrintError(fmt.Sprintf("Failed to read: %s. %s\n", manifestFile, err.Error()))
			os.Exit(1)
		}
	}

	return &m
}

func findScenarioFiles(fileChan chan<- string) {
	pwd, err := os.Getwd()
	if err != nil {
		panic(err)
	}

	walkFn := func(filePath string, info os.FileInfo, err error) error {
		ext := path.Ext(info.Name())
		if strings.ToLower(ext) == ".scn" {
			fileChan <- filePath
		}
		return nil
	}

	filepath.Walk(pwd, walkFn)
	fileChan <- "done"
}

func parseScenarioFiles(fileChan <-chan string) {
	for {
		scenarioFilePath := <-fileChan
		if scenarioFilePath == "done" {
			break
		}

		parser := new(specParser)
		//todo: parse concepts
		specification, result := parser.parse(common.ReadFileContents(scenarioFilePath), new(conceptDictionary))

		if result.ok {
			availableSteps = append(availableSteps, specification.contexts...)
			for _, scenario := range specification.scenarios {
				availableSteps = append(availableSteps, scenario.steps...)
			}
		} else {
			fmt.Println(result.error.message)
		}

	}
}

func makeListOfAvailableSteps() {
	fileChan := make(chan string)
	go findScenarioFiles(fileChan)
	go parseScenarioFiles(fileChan)
}

func startAPIService() {
	http.HandleFunc("/steps", func(w http.ResponseWriter, r *http.Request) {
		js, err := json.Marshal(availableSteps)
		if err != nil {
			io.WriteString(w, err.Error())
		} else {
			w.Header()["Content-Type"] = []string{"application/json"}
			w.Write(js)
		}
	})
	log.Fatal(http.ListenAndServe(":8889", nil))
}

func showMessage(action, filename string) {
	fmt.Printf(" %s  %s\n", action, filename)
}

func createProjectTemplate(language string) error {
	if !common.IsASupportedLanguage(language) {
		return errors.New(fmt.Sprintf("%s is not a supported language", language))
	}

	// Create the project manifest
	showMessage("create", common.ManifestFile)
	if common.FileExists(common.ManifestFile) {
		showMessage("skip", common.ManifestFile)
	}
	manifest := &manifest{Language: language}
	b, err := json.Marshal(manifest)
	if err != nil {
		return err
	}
	ioutil.WriteFile(common.ManifestFile, b, common.NewFilePermissions)

	// creating the spec directory
	showMessage("create", specsDirName)
	if !common.DirExists(specsDirName) {
		err = os.Mkdir(specsDirName, common.NewDirectoryPermissions)
		if err != nil {
			showMessage("error", fmt.Sprintf("Failed to create %s. %s", specsDirName, err.Error()))
		}
	} else {
		showMessage("skip", specsDirName)
	}

	// Copying the skeleton file
	skelFile, err := common.GetSkeletonFilePath(skelFileName)
	if err != nil {
		return err
	}
	specFile := path.Join(specsDirName, skelFileName)
	showMessage("create", specFile)
	if common.FileExists(specFile) {
		showMessage("skip", specFile)
	} else {
		err = common.CopyFile(skelFile, specFile)
		if err != nil {
			showMessage("error", fmt.Sprintf("Failed to create %s. %s", specFile, err.Error()))
		}
	}

	// Creating the env directory
	showMessage("create", common.EnvDirectoryName)
	if !common.DirExists(common.EnvDirectoryName) {
		err = os.Mkdir(common.EnvDirectoryName, common.NewDirectoryPermissions)
		if err != nil {
			showMessage("error", fmt.Sprintf("Failed to create %s. %s", common.EnvDirectoryName, err.Error()))
		}
	}
	defaultEnv := path.Join(common.EnvDirectoryName, envDefaultDirName)
	showMessage("create", defaultEnv)
	if !common.DirExists(defaultEnv) {
		err = os.Mkdir(defaultEnv, common.NewDirectoryPermissions)
		if err != nil {
			showMessage("error", fmt.Sprintf("Failed to create %s. %s", defaultEnv, err.Error()))
		}
	}
	defaultJson, err := common.GetSkeletonFilePath(path.Join(common.EnvDirectoryName, common.DefaultEnvFileName))
	if err != nil {
		return err
	}
	defaultJsonDest := path.Join(defaultEnv, common.DefaultEnvFileName)
	showMessage("create", defaultJsonDest)
	err = common.CopyFile(defaultJson, defaultJsonDest)
	if err != nil {
		showMessage("error", fmt.Sprintf("Failed to create %s. %s", defaultJsonDest, err.Error()))
	}

	return executeInitHookForRunner(language)
}

// Loads all the properties files available in the specified env directory
func loadEnvironment(env string) error {
	envDir, err := common.GetDirInProject(common.EnvDirectoryName)
	if err != nil {
		fmt.Printf("Failed to Load environment: %s\n", err.Error())
		os.Exit(1)
	}

	dirToRead := path.Join(envDir, env)
	if !common.DirExists(dirToRead) {
		return errors.New(fmt.Sprintf("%s is an invalid environment", env))
	}

	isProperties := func(fileName string) bool {
		return filepath.Ext(fileName) == ".properties"
	}

<<<<<<< HEAD
	err = filepath.Walk(dirToRead, func(path string, info os.FileInfo, err error) error {
		if isJson(path) {
			var e environmentVariables
			contents := common.ReadFileContents(path)
			err := json.Unmarshal([]byte(contents), &e)
			if err != nil {
				return errors.New(fmt.Sprintf("Failed to parse: %s. %s", path, err.Error()))
=======
	err := filepath.Walk(dirToRead, func(path string, info os.FileInfo, err error) error {
		if isProperties(path) {
			p, e := properties.Load(path)
			if e != nil {
				return errors.New(fmt.Sprintf("Failed to parse: %s. %s", path, e.Error()))
>>>>>>> e846cef6
			}

			for k, v := range p {
				err := common.SetEnvVariable(k, v)
				if err != nil {
					return errors.New(fmt.Sprintf("%s: %s", path, err.Error()))
				}
			}
		}
		return nil
	})

	return err
}

// Command line flags
var daemonize = flag.Bool("daemonize", false, "Run as a daemon")
var initialize = flag.String("init", "", "Initializes project structure in the current directory")
var currentEnv = flag.String("env", "default", "Specifies the environment")

func printUsage() {
	fmt.Fprintf(os.Stderr, "usage: twist [options] scenario\n")
	flag.PrintDefaults()
	os.Exit(2)
}

func handleWarnings(result *parseResult) {
	if result.warnings != nil {
		for _, warning := range result.warnings {
			fmt.Println(fmt.Sprintf("[Warning] %s : %s", result.specFile, warning))
		}
	}
}

func main() {
	flag.Parse()

	if *daemonize {
		makeListOfAvailableSteps()
		startAPIService()
	} else if *initialize != "" {
		err := createProjectTemplate(*initialize)
		if err != nil {
			fmt.Printf("Failed to initialize. %s\n", err.Error())
			os.Exit(1)
		}
		fmt.Println("Successfully initialized the project")
	} else {
		if len(flag.Args()) == 0 {
			printUsage()
		}

		// Loading default environment and loading user specified env
		// this way user specified env variable can override default if required
		err := loadEnvironment(envDefaultDirName)
		if err != nil {
			fmt.Printf("Failed to load the default environment. %s\n", err.Error())
			os.Exit(1)
		}

		if *currentEnv != envDefaultDirName {
			err := loadEnvironment(*currentEnv)
			if err != nil {
				fmt.Printf("Failed to load the environment: %s. %s\n", *currentEnv, err.Error())
				os.Exit(1)
			}
		}

		specSource := flag.Arg(0)

		//todo pass concept dictionary to the spec parsing
		concepts, err := createConceptsDictionary()
		specs, err := findSpecs(specSource, concepts)
		if err != nil {
			fmt.Println(err)
			os.Exit(1)
		}

		manifest := getProjectManifest()
		_, err = startRunner(manifest)
		if err != nil {
			fmt.Printf("Failed to start a runner. %s\n", err.Error())
			os.Exit(1)
		}

		conn, err := acceptConnection()
		if err != nil {
			fmt.Printf("Failed to get a runner. %s\n", err.Error())
			os.Exit(1)
		}

		execution := newExecution(manifest, specs, conn)
		status := execution.start()
		exitCode := printExecutionStatus(status)
		os.Exit(exitCode)
	}
}

func printExecutionStatus(status *testExecutionStatus) int {
	// Print out all the errors that happened during the execution
	// helps to view all the errors in one view
	noOfSpecificationsExecuted := len(status.specExecutionStatuses)
	noOfScenariosExecuted := 0
	noOfSpecificationsFailed := 0
	noOfScenariosFailed := 0
	exitCode := 0
	if status.isFailed() {
		fmt.Println("\nThe following failures occured:\n")
		exitCode = 1
	}

	for _, hookStatus := range status.hooksExecutionStatuses {
		if !hookStatus.GetPassed() {
			fmt.Printf("\x1b[31;1m%s\n\x1b[0m", hookStatus.GetErrorMessage())
			fmt.Printf("\x1b[31;1m%s\n\x1b[0m", hookStatus.GetStackTrace())
		}
	}

	for _, specExecStatus := range status.specExecutionStatuses {
		specFailing := false
		for _, hookStatus := range specExecStatus.hooksExecutionStatuses {
			if !hookStatus.GetPassed() {
				specFailing = true
				fmt.Printf("\x1b[31;1m%s\n\x1b[0m", specExecStatus.specification.fileName)
				fmt.Printf("\x1b[31;1m%s\n\x1b[0m", hookStatus.GetErrorMessage())
				fmt.Printf("\x1b[31;1m%s\n\x1b[0m", hookStatus.GetStackTrace())
			}
		}

		noOfScenariosExecuted += len(specExecStatus.scenariosExecutionStatuses[0])
		scenariosFailedInThisSpec := printScenarioExecutionStatus(specExecStatus.scenariosExecutionStatuses[0], specExecStatus.specification)
		if scenariosFailedInThisSpec > 0 {
			specFailing = true
			noOfScenariosFailed += scenariosFailedInThisSpec
		}

		if specFailing {
			noOfSpecificationsFailed += 1
		}
	}

	fmt.Printf("\n\n%d scenarios executed, %d failed\n", noOfScenariosExecuted, noOfScenariosFailed)
	fmt.Printf("%d specifications executed, %d failed\n", noOfSpecificationsExecuted, noOfSpecificationsFailed)
	return exitCode
}

func printScenarioExecutionStatus(scenariosExecStatuses []*scenarioExecutionStatus, specification *specification) int {
	noOfScenariosFailed := 0
	scenarioFailing := false
	for _, scenarioExecStatus := range scenariosExecStatuses {
		for _, hookStatus := range scenarioExecStatus.hooksExecutionStatuses {
			if !hookStatus.GetPassed() {
				scenarioFailing = true
				fmt.Printf("\x1b[31;1m%s:%s:%s\n\x1b[0m", specification.fileName,
					scenarioExecStatus.scenario.heading.value, hookStatus.GetErrorMessage())
			}
		}

		for _, stepExecStatus := range scenarioExecStatus.stepExecutionStatuses {
			for _, executionStatus := range stepExecStatus.executionStatus {
				if !executionStatus.GetPassed() {
					scenarioFailing = true
					fmt.Printf("\x1b[31;1m%s:%s\n\x1b[0m", specification.fileName, executionStatus.GetErrorMessage())
				}
			}
		}
		if scenarioFailing {
			noOfScenariosFailed += 1
		}
	}

	return noOfScenariosFailed
}

func findConceptFiles() []string {
	conceptsDir, err := common.GetDirInProject(common.ConceptsDirectoryName)
	if err != nil {
		fmt.Printf("Failed to find concepts directory. %s\n", err.Error())
		os.Exit(1)
	}

	return common.FindFilesInDir(conceptsDir, func(path string) bool {
		return filepath.Ext(path) == common.ConceptFileExtension
	})

}

func createConceptsDictionary() (*conceptDictionary, error) {
	conceptFiles := findConceptFiles()
	conceptsDictionary := new(conceptDictionary)
	for _, conceptFile := range conceptFiles {
		if err := addConcepts(conceptFile, conceptsDictionary); err != nil {
			return nil, err
		}
	}
	return conceptsDictionary, nil
}

func addConcepts(conceptFile string, conceptDictionary *conceptDictionary) error {
	fileText := common.ReadFileContents(conceptFile)
	concepts, err := new(conceptParser).parse(fileText)
	conceptDictionary.add(concepts)
	return err
}

func findSpecs(specSource string, conceptDictionary *conceptDictionary) ([]*specification, error) {
	specFiles := make([]string, 0)
	if common.DirExists(specSource) {
		specFiles = append(specFiles, findSpecsFilesIn(specSource)...)
	} else if common.FileExists(specSource) && isValidSpecExtension(specSource) {
		specFile, _ := filepath.Abs(specSource)
		specFiles = append(specFiles, specFile)
	} else {
		return nil, errors.New(fmt.Sprintf("Spec file or directory does not exist: %s", specSource))
	}

	specs := make([]*specification, 0)
	for _, specFile := range specFiles {
		specFileContent := common.ReadFileContents(specFile)
		spec, parseResult := new(specParser).parse(specFileContent, conceptDictionary)
		if !parseResult.ok {
			return nil, errors.New(fmt.Sprintf("%s : %s", specFile, parseResult.error.Error()))
		}
		parseResult.specFile = specFile
		spec.fileName = specFile

		handleWarnings(parseResult)
		specs = append(specs, spec)
	}
	return specs, nil
}

func findSpecsFilesIn(dirRoot string) []string {
	absRoot, _ := filepath.Abs(dirRoot)
	return common.FindFilesInDir(absRoot, isValidSpecExtension)
}

func isValidSpecExtension(path string) bool {
	return acceptedExtensions[filepath.Ext(path)]
}<|MERGE_RESOLUTION|>--- conflicted
+++ resolved
@@ -220,21 +220,11 @@
 		return filepath.Ext(fileName) == ".properties"
 	}
 
-<<<<<<< HEAD
 	err = filepath.Walk(dirToRead, func(path string, info os.FileInfo, err error) error {
-		if isJson(path) {
-			var e environmentVariables
-			contents := common.ReadFileContents(path)
-			err := json.Unmarshal([]byte(contents), &e)
-			if err != nil {
-				return errors.New(fmt.Sprintf("Failed to parse: %s. %s", path, err.Error()))
-=======
-	err := filepath.Walk(dirToRead, func(path string, info os.FileInfo, err error) error {
 		if isProperties(path) {
 			p, e := properties.Load(path)
 			if e != nil {
 				return errors.New(fmt.Sprintf("Failed to parse: %s. %s", path, e.Error()))
->>>>>>> e846cef6
 			}
 
 			for k, v := range p {
